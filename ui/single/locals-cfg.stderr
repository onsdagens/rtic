--- conflicted
+++ resolved
@@ -28,11 +28,7 @@
 45 |         FOO;
    |         ^^^ not found in this scope
 
-<<<<<<< HEAD
 error: duplicate lang item in crate `panic_halt` (which `$CRATE` depends on): `panic_impl`.
-=======
-error: duplicate lang item in crate `panic_semihosting`: `panic_impl`.
->>>>>>> 4981af8a
   |
   = note: the lang item is first defined in crate `std` (which `$CRATE` depends on)
   = note: first definition in `std` loaded from /usr/share/rust/.rustup/toolchains/stable-x86_64-unknown-linux-gnu/lib/rustlib/x86_64-unknown-linux-gnu/lib/libstd-cf0f33af3a901778.rlib
@@ -40,10 +36,6 @@
 
 error: duplicate lang item in crate `panic_halt`: `panic_impl`.
   |
-<<<<<<< HEAD
   = note: the lang item is first defined in crate `panic_halt` (which `$CRATE` depends on)
   = note: first definition in `panic_halt` loaded from $DIR/target/tests/target/x86_64-unknown-linux-gnu/debug/deps/libpanic_halt-ba6f0ab3439cbc7e.rmeta
-  = note: second definition in `panic_semihosting` loaded from $DIR/target/tests/target/x86_64-unknown-linux-gnu/debug/deps/libpanic_semihosting-805015f4a2d05965.rmeta
-=======
-  = note: first defined in crate `panic_semihosting`.
->>>>>>> 4981af8a
+  = note: second definition in `panic_semihosting` loaded from $DIR/target/tests/target/x86_64-unknown-linux-gnu/debug/deps/libpanic_semihosting-805015f4a2d05965.rmeta