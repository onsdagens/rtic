use crate::codegen::bindings::interrupt_mod_ident;
use crate::syntax::{ast::App, Context};
use crate::{analyze::Analysis, codegen::util};
use proc_macro2::TokenStream as TokenStream2;
use quote::quote;

#[allow(clippy::too_many_lines)]
pub fn codegen(ctxt: Context, app: &App, analysis: &Analysis) -> TokenStream2 {
    let mut items = vec![];
    let mut module_items = vec![];
    let mut fields = vec![];
    let mut values = vec![];
    // Used to copy task cfgs to the whole module
    let mut task_cfgs = vec![];

    let name = ctxt.ident(app);

    match ctxt {
        Context::Init => {
            fields.push(quote!(
                /// Core peripherals
                pub core: rtic::export::Peripherals
            ));

            if app.args.peripherals {
                let device = &app.args.device;

                fields.push(quote!(
                    /// Device peripherals (PAC)
                    pub device: #device::Peripherals
                ));

                values.push(quote!(device: #device::Peripherals::steal()));
            }

            fields.push(quote!(
                /// Critical section token for init
                pub cs: rtic::export::CriticalSection<'a>
            ));

            values.push(quote!(cs: rtic::export::CriticalSection::new()));

            values.push(quote!(core));
        }

        Context::Idle | Context::HardwareTask(_) | Context::SoftwareTask(_) => {}
    }

    if ctxt.has_local_resources(app) {
        let ident = util::local_resources_ident(ctxt, app);

        module_items.push(quote!(
            #[doc(inline)]
            pub use super::#ident as LocalResources;
        ));

        fields.push(quote!(
            /// Local Resources this task has access to
            pub local: #name::LocalResources<'a>
        ));

        values.push(quote!(local: #name::LocalResources::new()));
    }

    if ctxt.has_shared_resources(app) {
        let ident = util::shared_resources_ident(ctxt, app);

        module_items.push(quote!(
            #[doc(inline)]
            pub use super::#ident as SharedResources;
        ));

        fields.push(quote!(
            /// Shared Resources this task has access to
            pub shared: #name::SharedResources<'a>
        ));

        values.push(quote!(shared: #name::SharedResources::new()));
    }

    let doc = match ctxt {
        Context::Idle => "Idle loop",
        Context::Init => "Initialization function",
        Context::HardwareTask(_) => "Hardware task",
        Context::SoftwareTask(_) => "Software task",
    };

    let v = Vec::new();
    let cfgs = match ctxt {
        Context::HardwareTask(t) => &app.hardware_tasks[t].cfgs,
        Context::SoftwareTask(t) => &app.software_tasks[t].cfgs,
        _ => &v,
    };

    let core = if ctxt.is_init() {
        Some(quote!(core: rtic::export::Peripherals,))
    } else {
        None
    };

    let internal_context_name = util::internal_task_ident(name, "Context");
    let exec_name = util::internal_task_ident(name, "EXEC");

    items.push(quote!(
        #(#cfgs)*
        /// Execution context
        #[allow(non_snake_case)]
        #[allow(non_camel_case_types)]
        pub struct #internal_context_name<'a> {
            #[doc(hidden)]
            __rtic_internal_p: ::core::marker::PhantomData<&'a ()>,
            #(#fields,)*
        }

        #(#cfgs)*
        impl<'a> #internal_context_name<'a> {
            #[inline(always)]
            #[allow(missing_docs)]
            pub unsafe fn new(#core) -> Self {
                #internal_context_name {
                    __rtic_internal_p: ::core::marker::PhantomData,
                    #(#values,)*
                }
            }
        }
    ));

    module_items.push(quote!(
        #(#cfgs)*
        #[doc(inline)]
        pub use super::#internal_context_name as Context;
    ));

    if let Context::SoftwareTask(..) = ctxt {
        let spawnee = &app.software_tasks[name];
        let priority = spawnee.args.priority;
        let cfgs = &spawnee.cfgs;
        // Store a copy of the task cfgs
        task_cfgs = cfgs.clone();

        let pend_interrupt = if priority > 0 {
            let interrupt_enum = interrupt_mod_ident();
            let interrupt = &analysis.interrupts.get(&priority).expect("UREACHABLE").0;
<<<<<<< HEAD
            quote!(rtic::export::pend(#device::#enum_::#interrupt);)
=======

            quote!(rtic::export::pend(#interrupt_enum::#interrupt);)
>>>>>>> 6f1f6605
        } else {
            quote!()
        };

        let internal_spawn_ident = util::internal_task_ident(name, "spawn");
        let (input_args, input_tupled, input_untupled, input_ty) =
            util::regroup_inputs(&spawnee.inputs);

        // Spawn caller
        items.push(quote!(
            #(#cfgs)*
            /// Spawns the task directly
            #[allow(non_snake_case)]
            #[doc(hidden)]
            pub fn #internal_spawn_ident(#(#input_args,)*) -> Result<(), #input_ty> {
                // SAFETY: If `try_allocate` suceeds one must call `spawn`, which we do.
                unsafe {
                    if #exec_name.try_allocate() {
                        let f = #name(unsafe { #name::Context::new() } #(,#input_untupled)*);
                        #exec_name.spawn(f);
                        #pend_interrupt

                        Ok(())
                    } else {
                        Err(#input_tupled)
                    }
                }

            }
        ));

        module_items.push(quote!(
            #(#cfgs)*
            #[doc(inline)]
            pub use super::#internal_spawn_ident as spawn;
        ));
    }

    if items.is_empty() {
        quote!()
    } else {
        quote!(
            #(#items)*

            #[allow(non_snake_case)]
            #(#task_cfgs)*
            #[doc = #doc]
            pub mod #name {
                #(#module_items)*
            }
        )
    }
}<|MERGE_RESOLUTION|>--- conflicted
+++ resolved
@@ -141,12 +141,7 @@
         let pend_interrupt = if priority > 0 {
             let interrupt_enum = interrupt_mod_ident();
             let interrupt = &analysis.interrupts.get(&priority).expect("UREACHABLE").0;
-<<<<<<< HEAD
-            quote!(rtic::export::pend(#device::#enum_::#interrupt);)
-=======
-
             quote!(rtic::export::pend(#interrupt_enum::#interrupt);)
->>>>>>> 6f1f6605
         } else {
             quote!()
         };
