use crate::syntax::ast::App;
use crate::{
    analyze::Analysis,
    codegen::{
        bindings::{interrupt_entry, interrupt_exit, interrupt_mod_ident},
        util,
    },
};
use proc_macro2::TokenStream as TokenStream2;
use quote::quote;

/// Generates task dispatchers
pub fn codegen(app: &App, analysis: &Analysis) -> TokenStream2 {
    let mut items = vec![];

    let interrupts = &analysis.interrupts;

    // Generate executor definition and priority in global scope
    for (name, _) in app.software_tasks.iter() {
        let type_name = util::internal_task_ident(name, "F");
        let exec_name = util::internal_task_ident(name, "EXEC");

        items.push(quote!(
            #[allow(non_camel_case_types)]
            type #type_name = impl core::future::Future;
            #[allow(non_upper_case_globals)]
            static #exec_name: rtic::export::executor::AsyncTaskExecutor<#type_name> =
                rtic::export::executor::AsyncTaskExecutor::new();
        ));
    }

    for (&level, channel) in &analysis.channels {
        let mut stmts = vec![];

        let dispatcher_name = if level > 0 {
            util::suffixed(&interrupts.get(&level).expect("UNREACHABLE").0.to_string())
        } else {
            util::zero_prio_dispatcher_ident()
        };

        let pend_interrupt = if level > 0 {
            let interrupt_enum = interrupt_mod_ident();

<<<<<<< HEAD
            quote!(rtic::export::pend(#device::#enum_::#dispatcher_name);)
=======
            quote!(rtic::export::pend(#interrupt_enum::#dispatcher_name);)
>>>>>>> 6f1f6605
        } else {
            // For 0 priority tasks we don't need to pend anything
            quote!()
        };

        for name in channel.tasks.iter() {
            let exec_name = util::internal_task_ident(name, "EXEC");
            // TODO: Fix cfg
            // let task = &app.software_tasks[name];
            // let cfgs = &task.cfgs;

            stmts.push(quote!(
                #exec_name.poll(|| {
                    #exec_name.set_pending();
                    #pend_interrupt
                });
            ));
        }

        if level > 0 {
            let doc = format!("Interrupt handler to dispatch async tasks at priority {level}");
            let attribute = &interrupts.get(&level).expect("UNREACHABLE").1.attrs;
            let entry_stmts = interrupt_entry(app, analysis);
            let exit_stmts = interrupt_exit(app, analysis);

            items.push(quote!(
                #[allow(non_snake_case)]
                #[doc = #doc]
                #[no_mangle]
                #(#attribute)*
                unsafe fn #dispatcher_name() {
                    #(#entry_stmts)*

                    /// The priority of this interrupt handler
                    const PRIORITY: u8 = #level;

                    rtic::export::run(PRIORITY, || {
                        #(#stmts)*
                    });

                    #(#exit_stmts)*
                }
            ));
        } else {
            items.push(quote!(
                #[allow(non_snake_case)]
                unsafe fn #dispatcher_name() -> ! {
                    loop {
                        #(#stmts)*
                    }
                }
            ));
        }
    }

    quote!(#(#items)*)
}<|MERGE_RESOLUTION|>--- conflicted
+++ resolved
@@ -40,12 +40,7 @@
 
         let pend_interrupt = if level > 0 {
             let interrupt_enum = interrupt_mod_ident();
-
-<<<<<<< HEAD
-            quote!(rtic::export::pend(#device::#enum_::#dispatcher_name);)
-=======
             quote!(rtic::export::pend(#interrupt_enum::#dispatcher_name);)
->>>>>>> 6f1f6605
         } else {
             // For 0 priority tasks we don't need to pend anything
             quote!()
