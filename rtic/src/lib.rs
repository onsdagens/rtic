//! Real-Time Interrupt-driven Concurrency (RTIC) framework for ARM Cortex-M microcontrollers.
//!
//! The user level documentation can be found [here].
//!
//! [here]: https://rtic.rs
//!
//! Don't forget to check the documentation of the `#[app]` attribute (listed under the reexports
//! section), which is the main component of the framework.
//!
//! # Minimum Supported Rust Version (MSRV)
//!
//! This crate is compiled and tested with the latest nightly toolchain (rolling).
//! If you run into compilation errors, try the latest nightly release of the rust toolchain.
//!
//! # Semantic Versioning
//!
//! Like the Rust project, this crate adheres to [SemVer]: breaking changes in the API and semantics
//! require a *semver bump* (since 1.0.0 a new major version release), with the exception of breaking changes
//! that fix soundness issues -- those are considered bug fixes and can be landed in a new patch
//! release.
//!
//! [SemVer]: https://semver.org/spec/v2.0.0.html

#![deny(missing_docs)]
#![deny(rust_2021_compatibility)]
#![deny(rust_2018_compatibility)]
#![deny(rust_2018_idioms)]
#![no_std]
#![doc(
    html_logo_url = "https://raw.githubusercontent.com/rtic-rs/rtic/master/book/en/src/RTIC.svg",
    html_favicon_url = "https://raw.githubusercontent.com/rtic-rs/rtic/master/book/en/src/RTIC.svg"
)]
#![allow(clippy::inline_always)]

pub use rtic_core::{prelude as mutex_prelude, Exclusive, Mutex};
pub use rtic_macros::app;
// pub use rtic_monotonic::{self, Monotonic};

/// module `mutex::prelude` provides `Mutex` and multi-lock variants. Recommended over `mutex_prelude`
pub mod mutex {
    pub use rtic_core::prelude;
    pub use rtic_core::Mutex;
}

#[doc(hidden)]
pub mod export;

<<<<<<< HEAD
#[cfg(feature = "cortex-m")]
pub use export::pend;
=======
/// HANDY RE-EXPORTS
pub use export::{nop, pend};
>>>>>>> 6f1f6605

use core::cell::UnsafeCell;

/// Internal replacement for `static mut T`
///
/// Used to represent RTIC Resources
///
/// Soundness:
/// 1) Unsafe API for internal use only
/// 2) ``get_mut(&self) -> *mut T``
///    returns a raw mutable pointer to the inner T
///    casting to &mut T is under control of RTIC
///    RTIC ensures &mut T to be unique under Rust aliasing rules.
///
///    Implementation uses the underlying ``UnsafeCell<T>``
///    self.0.get() -> *mut T
///
/// 3) get(&self) -> *const T
///    returns a raw immutable (const) pointer to the inner T
///    casting to &T is under control of RTIC
///    RTIC ensures &T to be shared under Rust aliasing rules.
///
///    Implementation uses the underlying ``UnsafeCell<T>``
///    self.0.get() -> *mut T, demoted to *const T
///
#[repr(transparent)]
pub struct RacyCell<T>(UnsafeCell<T>);

impl<T> RacyCell<T> {
    /// Create a ``RacyCell``
    #[inline(always)]
    pub const fn new(value: T) -> Self {
        RacyCell(UnsafeCell::new(value))
    }

    /// Get `*mut T`
    ///
    /// # Safety
    ///
    /// See documentation notes for [`RacyCell`]
    #[inline(always)]
    pub unsafe fn get_mut(&self) -> *mut T {
        self.0.get()
    }

    /// Get `*const T`
    ///
    /// # Safety
    ///
    /// See documentation notes for [`RacyCell`]
    #[inline(always)]
    pub unsafe fn get(&self) -> *const T {
        self.0.get()
    }
}

unsafe impl<T> Sync for RacyCell<T> {}<|MERGE_RESOLUTION|>--- conflicted
+++ resolved
@@ -45,13 +45,8 @@
 #[doc(hidden)]
 pub mod export;
 
-<<<<<<< HEAD
-#[cfg(feature = "cortex-m")]
-pub use export::pend;
-=======
 /// HANDY RE-EXPORTS
 pub use export::{nop, pend};
->>>>>>> 6f1f6605
 
 use core::cell::UnsafeCell;
 
